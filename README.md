--- conflicted
+++ resolved
@@ -1,19 +1,4 @@
-<<<<<<< HEAD
-=======
-Sample program: [server.asyncawait.js](server.asyncawait.js) using [sweet.js](http://sweetjs.org/) approximation of the proposed grammar and desugaring.
-
-To run the example:
-```Shell
-npm install 
-sjs server.asyncawait.js | node --harmony 
-```
-
-
-
->>>>>>> 1f1af48e
 # Async Functions for  ECMAScript
-
-\[ _Note:  This proposal was accepted into stage 1 ("Proposal") of the ECMASCript 7 [spec  process](https://docs.google.com/document/d/1QbEE0BsO4lvl7NFTn5WXWeiEIBfaVUF7Dk0hpPpPDzU) in January 2014.  See discussion [here](http://esdiscuss.org/notes/2014-01-30#async-await)._ \]
 
 The introduction of Promises and Generators in ECMAScript presents an opportunity to dramatically improve the language-level model for writing asynchronous code in ECMAScript.  
 
